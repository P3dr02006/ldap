[![GoDoc](https://godoc.org/gopkg.in/ldap.v2?status.svg)](https://godoc.org/gopkg.in/ldap.v2)
[![Build Status](https://travis-ci.org/go-ldap/ldap.svg)](https://travis-ci.org/go-ldap/ldap)

# Basic LDAP v3 functionality for the GO programming language.

## Install

For the latest version use:

    go get gopkg.in/ldap.v2

Import the latest version with:

    import "gopkg.in/ldap.v2"

## Required Libraries:

 - gopkg.in/asn1-ber.v1

## Features:

 - Connecting to LDAP server (non-TLS, TLS, STARTTLS)
 - Binding to LDAP server
 - Searching for entries
 - Filter Compile / Decompile
 - Paging Search Results
 - Modify Requests / Responses
 - Add Requests / Responses
 - Delete Requests / Responses
<<<<<<< HEAD
 - Better Unicode support
 - Modify DN Requests / Responses
=======
>>>>>>> 537128fe

## Examples:

 - search
 - modify

## Contributing:

<<<<<<< HEAD
 - [x] Add Requests / Responses
 - [x] Delete Requests / Responses
 - [ ] Modify DN Requests / Responses
 - [ ] Compare Requests / Responses
 - [ ] Implement Tests / Benchmarks
=======
Bug reports and pull requests are welcome!
>>>>>>> 537128fe

Before submitting a pull request, please make sure tests and verification scripts pass:
```
make all
```

To set up a pre-push hook to run the tests and verify scripts before pushing:
```
ln -s ../../.githooks/pre-push .git/hooks/pre-push
```

---
The Go gopher was designed by Renee French. (http://reneefrench.blogspot.com/)
The design is licensed under the Creative Commons 3.0 Attributions license.
Read this article for more details: http://blog.golang.org/gopher<|MERGE_RESOLUTION|>--- conflicted
+++ resolved
@@ -27,11 +27,7 @@
  - Modify Requests / Responses
  - Add Requests / Responses
  - Delete Requests / Responses
-<<<<<<< HEAD
- - Better Unicode support
  - Modify DN Requests / Responses
-=======
->>>>>>> 537128fe
 
 ## Examples:
 
@@ -40,15 +36,7 @@
 
 ## Contributing:
 
-<<<<<<< HEAD
- - [x] Add Requests / Responses
- - [x] Delete Requests / Responses
- - [ ] Modify DN Requests / Responses
- - [ ] Compare Requests / Responses
- - [ ] Implement Tests / Benchmarks
-=======
 Bug reports and pull requests are welcome!
->>>>>>> 537128fe
 
 Before submitting a pull request, please make sure tests and verification scripts pass:
 ```
