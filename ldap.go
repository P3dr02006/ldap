--- conflicted
+++ resolved
@@ -269,7 +269,6 @@
 }
 
 func addDefaultLDAPResponseDescriptions(packet *ber.Packet) error {
-<<<<<<< HEAD
 	resultCode := uint16(LDAPResultSuccess)
 	matchedDN := ""
 	description := "Success"
@@ -282,15 +281,6 @@
 	packet.Children[1].Children[0].Description = "Result Code (" + LDAPResultCodeMap[resultCode] + ")"
 	packet.Children[1].Children[1].Description = "Matched DN (" + matchedDN + ")"
 	packet.Children[1].Children[2].Description = description
-=======
-	err := GetLDAPError(packet)
-	if err == nil {
-		return nil
-	}
-	packet.Children[1].Children[0].Description = "Result Code (" + LDAPResultCodeMap[err.(*Error).ResultCode] + ")"
-	packet.Children[1].Children[1].Description = "Matched DN (" + err.(*Error).MatchedDN + ")"
-	packet.Children[1].Children[2].Description = "Error Message"
->>>>>>> a4f79d8a
 	if len(packet.Children[1].Children) > 3 {
 		packet.Children[1].Children[3].Description = "Referral"
 	}
