--- conflicted
+++ resolved
@@ -18,16 +18,12 @@
 	ControlTypeBeheraPasswordPolicy = "1.3.6.1.4.1.42.2.27.8.5.1"
 	// ControlTypeVChuPasswordMustChange - https://tools.ietf.org/html/draft-vchu-ldap-pwd-policy-00
 	ControlTypeVChuPasswordMustChange = "2.16.840.1.113730.3.4.4"
-<<<<<<< HEAD
-	ControlTypeVChuPasswordWarning    = "2.16.840.1.113730.3.4.5"
-	ControlTypeManageDsaIT            = "2.16.840.1.113730.3.4.2"
-	ControlTypeProxiedAuthorization   = "2.16.840.1.113730.3.4.18"
-=======
 	// ControlTypeVChuPasswordWarning - https://tools.ietf.org/html/draft-vchu-ldap-pwd-policy-00
 	ControlTypeVChuPasswordWarning = "2.16.840.1.113730.3.4.5"
 	// ControlTypeManageDsaIT - https://tools.ietf.org/html/rfc3296
 	ControlTypeManageDsaIT = "2.16.840.1.113730.3.4.2"
->>>>>>> 31639efa
+    // ControlTypeProxiedAuthorization - https://tools.ietf.org/html/rfc4370
+	ControlTypeProxiedAuthorization   = "2.16.840.1.113730.3.4.18"
 )
 
 // ControlTypeMap maps controls to text descriptions
@@ -249,16 +245,17 @@
 	return &ControlManageDsaIT{Criticality: Criticality}
 }
 
-<<<<<<< HEAD
 type ControlProxiedAuthorization struct {
 	Criticality bool
 	AuthzId     string
 }
 
+// GetControlType returns the OID
 func (c *ControlProxiedAuthorization) GetControlType() string {
 	return ControlTypeProxiedAuthorization
 }
 
+// Encode returns the ber packet representation
 func (c *ControlProxiedAuthorization) Encode() *ber.Packet {
 	packet := ber.Encode(ber.ClassUniversal, ber.TypeConstructed, ber.TagSequence, nil, "Control")
 	packet.AppendChild(ber.NewString(ber.ClassUniversal, ber.TypePrimitive, ber.TagOctetString, ControlTypeProxiedAuthorization, "Control Type ("+ControlTypeMap[ControlTypeProxiedAuthorization]+")"))
@@ -267,6 +264,7 @@
 	return packet
 }
 
+// String returns a human-readable description
 func (c *ControlProxiedAuthorization) String() string {
 	return fmt.Sprintf(
 		"Control Type: %s (%q)  Criticality: %t",
@@ -275,6 +273,8 @@
 		c.Criticality)
 }
 
+// NewControlProxiedAuthoization returns a new ProxiedAuthorization
+// control for the given authzId which is usually a DN
 func NewControlProxiedAuthoization(authzId string) *ControlProxiedAuthorization {
 	return &ControlProxiedAuthorization{
 		Criticality: true,
@@ -282,9 +282,7 @@
 	}
 }
 
-=======
 // FindControl returns the first control of the given type in the list, or nil
->>>>>>> 31639efa
 func FindControl(controls []Control, controlType string) Control {
 	for _, c := range controls {
 		if c.GetControlType() == controlType {
