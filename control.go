// Copyright 2011 The Go Authors. All rights reserved.
// Use of this source code is governed by a BSD-style
// license that can be found in the LICENSE file.

package ldap

import (
	"fmt"
	"strconv"
	"strings"

	"gopkg.in/asn1-ber.v1"
)

const (
	// ControlTypePaging - https://www.ietf.org/rfc/rfc2696.txt
	ControlTypePaging = "1.2.840.113556.1.4.319"
	// ControlTypeBeheraPasswordPolicy - https://tools.ietf.org/html/draft-behera-ldap-password-policy-10
	ControlTypeBeheraPasswordPolicy = "1.3.6.1.4.1.42.2.27.8.5.1"
	// ControlTypeVChuPasswordMustChange - https://tools.ietf.org/html/draft-vchu-ldap-pwd-policy-00
	ControlTypeVChuPasswordMustChange = "2.16.840.1.113730.3.4.4"
	// ControlTypeVChuPasswordWarning - https://tools.ietf.org/html/draft-vchu-ldap-pwd-policy-00
	ControlTypeVChuPasswordWarning = "2.16.840.1.113730.3.4.5"
	// ControlTypeManageDsaIT - https://tools.ietf.org/html/rfc3296
	ControlTypeManageDsaIT = "2.16.840.1.113730.3.4.2"
	// ControlTypePersistentSearch - https://tools.ietf.org/html/draft-ietf-ldapext-psearch-03
	ControlTypePersistentSearch = "2.16.840.1.113730.3.4.3"
	// ControlTypeEntryChangeNotification - https://tools.ietf.org/html/draft-ietf-ldapext-psearch-03
	ControlTypeEntryChangeNotification = "2.16.840.1.113730.3.4.7"
)

// ControlTypeMap maps controls to text descriptions
var ControlTypeMap = map[string]string{
	ControlTypePaging:                  "Paging",
	ControlTypeBeheraPasswordPolicy:    "Password Policy - Behera Draft",
	ControlTypeManageDsaIT:             "Manage DSA IT",
	ControlTypePersistentSearch:        "Persistent Search",
	ControlTypeEntryChangeNotification: "Entry Change Notification",
}

// Control defines an interface controls provide to encode and describe themselves
type Control interface {
	// GetControlType returns the OID
	GetControlType() string
	// Encode returns the ber packet representation
	Encode() *ber.Packet
	// String returns a human-readable description
	String() string
}

// ControlString implements the Control interface for simple controls
type ControlString struct {
	ControlType  string
	Criticality  bool
	ControlValue string
}

// GetControlType returns the OID
func (c *ControlString) GetControlType() string {
	return c.ControlType
}

// Encode returns the ber packet representation
func (c *ControlString) Encode() *ber.Packet {
	packet := ber.Encode(ber.ClassUniversal, ber.TypeConstructed, ber.TagSequence, nil, "Control")
	packet.AppendChild(ber.NewString(ber.ClassUniversal, ber.TypePrimitive, ber.TagOctetString, c.ControlType, "Control Type ("+ControlTypeMap[c.ControlType]+")"))
	if c.Criticality {
		packet.AppendChild(ber.NewBoolean(ber.ClassUniversal, ber.TypePrimitive, ber.TagBoolean, c.Criticality, "Criticality"))
	}
	packet.AppendChild(ber.NewString(ber.ClassUniversal, ber.TypePrimitive, ber.TagOctetString, string(c.ControlValue), "Control Value"))
	return packet
}

// String returns a human-readable description
func (c *ControlString) String() string {
	return fmt.Sprintf("Control Type: %s (%q)  Criticality: %t  Control Value: %s", ControlTypeMap[c.ControlType], c.ControlType, c.Criticality, c.ControlValue)
}

// ControlPaging implements the paging control described in https://www.ietf.org/rfc/rfc2696.txt
type ControlPaging struct {
	// PagingSize indicates the page size
	PagingSize uint32
	// Cookie is an opaque value returned by the server to track a paging cursor
	Cookie []byte
}

// GetControlType returns the OID
func (c *ControlPaging) GetControlType() string {
	return ControlTypePaging
}

// Encode returns the ber packet representation
func (c *ControlPaging) Encode() *ber.Packet {
	packet := ber.Encode(ber.ClassUniversal, ber.TypeConstructed, ber.TagSequence, nil, "Control")
	packet.AppendChild(ber.NewString(ber.ClassUniversal, ber.TypePrimitive, ber.TagOctetString, ControlTypePaging, "Control Type ("+ControlTypeMap[ControlTypePaging]+")"))

	p2 := ber.Encode(ber.ClassUniversal, ber.TypePrimitive, ber.TagOctetString, nil, "Control Value (Paging)")
	seq := ber.Encode(ber.ClassUniversal, ber.TypeConstructed, ber.TagSequence, nil, "Search Control Value")
	seq.AppendChild(ber.NewInteger(ber.ClassUniversal, ber.TypePrimitive, ber.TagInteger, int64(c.PagingSize), "Paging Size"))
	cookie := ber.Encode(ber.ClassUniversal, ber.TypePrimitive, ber.TagOctetString, nil, "Cookie")
	cookie.Value = c.Cookie
	cookie.Data.Write(c.Cookie)
	seq.AppendChild(cookie)
	p2.AppendChild(seq)

	packet.AppendChild(p2)
	return packet
}

// String returns a human-readable description
func (c *ControlPaging) String() string {
	return fmt.Sprintf(
		"Control Type: %s (%q)  Criticality: %t  PagingSize: %d  Cookie: %q",
		ControlTypeMap[ControlTypePaging],
		ControlTypePaging,
		false,
		c.PagingSize,
		c.Cookie)
}

// SetCookie stores the given cookie in the paging control
func (c *ControlPaging) SetCookie(cookie []byte) {
	c.Cookie = cookie
}

// ControlBeheraPasswordPolicy implements the control described in https://tools.ietf.org/html/draft-behera-ldap-password-policy-10
type ControlBeheraPasswordPolicy struct {
	// Expire contains the number of seconds before a password will expire
	Expire int64
	// Grace indicates the remaining number of times a user will be allowed to authenticate with an expired password
	Grace int64
	// Error indicates the error code
	Error int8
	// ErrorString is a human readable error
	ErrorString string
}

// GetControlType returns the OID
func (c *ControlBeheraPasswordPolicy) GetControlType() string {
	return ControlTypeBeheraPasswordPolicy
}

// Encode returns the ber packet representation
func (c *ControlBeheraPasswordPolicy) Encode() *ber.Packet {
	packet := ber.Encode(ber.ClassUniversal, ber.TypeConstructed, ber.TagSequence, nil, "Control")
	packet.AppendChild(ber.NewString(ber.ClassUniversal, ber.TypePrimitive, ber.TagOctetString, ControlTypeBeheraPasswordPolicy, "Control Type ("+ControlTypeMap[ControlTypeBeheraPasswordPolicy]+")"))

	return packet
}

// String returns a human-readable description
func (c *ControlBeheraPasswordPolicy) String() string {
	return fmt.Sprintf(
		"Control Type: %s (%q)  Criticality: %t  Expire: %d  Grace: %d  Error: %d, ErrorString: %s",
		ControlTypeMap[ControlTypeBeheraPasswordPolicy],
		ControlTypeBeheraPasswordPolicy,
		false,
		c.Expire,
		c.Grace,
		c.Error,
		c.ErrorString)
}

// ControlVChuPasswordMustChange implements the control described in https://tools.ietf.org/html/draft-vchu-ldap-pwd-policy-00
type ControlVChuPasswordMustChange struct {
	// MustChange indicates if the password is required to be changed
	MustChange bool
}

// GetControlType returns the OID
func (c *ControlVChuPasswordMustChange) GetControlType() string {
	return ControlTypeVChuPasswordMustChange
}

// Encode returns the ber packet representation
func (c *ControlVChuPasswordMustChange) Encode() *ber.Packet {
	return nil
}

// String returns a human-readable description
func (c *ControlVChuPasswordMustChange) String() string {
	return fmt.Sprintf(
		"Control Type: %s (%q)  Criticality: %t  MustChange: %v",
		ControlTypeMap[ControlTypeVChuPasswordMustChange],
		ControlTypeVChuPasswordMustChange,
		false,
		c.MustChange)
}

// ControlVChuPasswordWarning implements the control described in https://tools.ietf.org/html/draft-vchu-ldap-pwd-policy-00
type ControlVChuPasswordWarning struct {
	// Expire indicates the time in seconds until the password expires
	Expire int64
}

// GetControlType returns the OID
func (c *ControlVChuPasswordWarning) GetControlType() string {
	return ControlTypeVChuPasswordWarning
}

// Encode returns the ber packet representation
func (c *ControlVChuPasswordWarning) Encode() *ber.Packet {
	return nil
}

// String returns a human-readable description
func (c *ControlVChuPasswordWarning) String() string {
	return fmt.Sprintf(
		"Control Type: %s (%q)  Criticality: %t  Expire: %b",
		ControlTypeMap[ControlTypeVChuPasswordWarning],
		ControlTypeVChuPasswordWarning,
		false,
		c.Expire)
}

// ControlManageDsaIT implements the control described in https://tools.ietf.org/html/rfc3296
type ControlManageDsaIT struct {
	// Criticality indicates if this control is required
	Criticality bool
}

// GetControlType returns the OID
func (c *ControlManageDsaIT) GetControlType() string {
	return ControlTypeManageDsaIT
}

// Encode returns the ber packet representation
func (c *ControlManageDsaIT) Encode() *ber.Packet {
	//FIXME
	packet := ber.Encode(ber.ClassUniversal, ber.TypeConstructed, ber.TagSequence, nil, "Control")
	packet.AppendChild(ber.NewString(ber.ClassUniversal, ber.TypePrimitive, ber.TagOctetString, ControlTypeManageDsaIT, "Control Type ("+ControlTypeMap[ControlTypeManageDsaIT]+")"))
	if c.Criticality {
		packet.AppendChild(ber.NewBoolean(ber.ClassUniversal, ber.TypePrimitive, ber.TagBoolean, c.Criticality, "Criticality"))
	}
	return packet
}

// String returns a human-readable description
func (c *ControlManageDsaIT) String() string {
	return fmt.Sprintf(
		"Control Type: %s (%q)  Criticality: %t",
		ControlTypeMap[ControlTypeManageDsaIT],
		ControlTypeManageDsaIT,
		c.Criticality)
}

// NewControlManageDsaIT returns a ControlManageDsaIT control
func NewControlManageDsaIT(Criticality bool) *ControlManageDsaIT {
	return &ControlManageDsaIT{Criticality: Criticality}
}

var pSearchTypes = map[string]int{
	"add":    1,
	"delete": 2,
	"modify": 4,
	"moddn":  8,
	"any":    15,
}
var pSearchTypesRev = map[int]string{
	1: "add",
	2: "delete",
	4: "modify",
	8: "moddn",
}

// ControlPersistentSearch implements the persistent search control from
// https://tools.ietf.org/html/draft-ietf-ldapext-psearch-03
type ControlPersistentSearch struct {
	ChangeTypes int
	ChangesOnly bool
	ReturnECs   bool
}

// NewPersistentSearchControl returns a new control, changeTypes are one
// of "add", "delete", "modify", "moddn" or "any" (which means all of
// the former mentioned. An empty changeType is set to "any".
func NewPersistentSearchControl(changeTypes []string, changesOnly bool, returnECs bool) *ControlPersistentSearch {
	if len(changeTypes) == 0 {
		changeTypes = []string{"add", "delete", "modify", "moddn"}
	}
	var types int
	for _, val := range changeTypes {
		if v := pSearchTypes[val]; v != 0 {
			types |= v
		}
	}
	return &ControlPersistentSearch{
		ChangeTypes: types,
		ChangesOnly: changesOnly,
		ReturnECs:   returnECs,
	}
}

// GetControlType returns the OID
func (c *ControlPersistentSearch) GetControlType() string {
	return ControlTypePersistentSearch
}

// Encode encodes the control
func (c *ControlPersistentSearch) Encode() *ber.Packet {
	packet := ber.Encode(ber.ClassUniversal, ber.TypeConstructed, ber.TagSequence, nil, "Control")
	packet.AppendChild(ber.NewString(ber.ClassUniversal, ber.TypePrimitive, ber.TagOctetString, ControlTypePersistentSearch, "Control Type ("+ControlTypeMap[ControlTypePersistentSearch]+")"))
	packet.AppendChild(ber.NewBoolean(ber.ClassUniversal, ber.TypePrimitive, ber.TagBoolean, true, "Criticality"))

	p2 := ber.Encode(ber.ClassUniversal, ber.TypePrimitive, ber.TagOctetString, nil, "Control Value (Persistent Search)")
	seq := ber.Encode(ber.ClassUniversal, ber.TypePrimitive, ber.TagSequence, nil, "Control Value (Persistent Search)")
	seq.AppendChild(ber.NewInteger(ber.ClassUniversal, ber.TypePrimitive, ber.TagInteger, uint64(c.ChangeTypes), "Change Types"))
	seq.AppendChild(ber.NewBoolean(ber.ClassUniversal, ber.TypePrimitive, ber.TagBoolean, c.ChangesOnly, "Changes Only"))
	seq.AppendChild(ber.NewBoolean(ber.ClassUniversal, ber.TypePrimitive, ber.TagBoolean, c.ReturnECs, "Return ECs"))
	p2.AppendChild(seq)
	packet.AppendChild(p2)
	return packet
}

// String returns a human-readable description
func (c *ControlPersistentSearch) String() string {
	var t []string
	for i, v := range pSearchTypesRev {
		if c.ChangeTypes&i != 0 {
			t = append(t, v)
		}
	}
	return fmt.Sprintf("Control Type: PersistentSearch,  Change Types: [%s], Changes Only: %t, Return ECs: %t", strings.Join(t, ", "), c.ChangesOnly, c.ReturnECs)
}

// ControlEntryChangeNotification implements the entry change notification in
// the persistent search
type ControlEntryChangeNotification struct {
	ChangeType   int
	PreviousDN   string
	ChangeNumber int64
}

// GetControlType returns the OID
func (c *ControlEntryChangeNotification) GetControlType() string {
	return ControlTypeEntryChangeNotification
}

// String returns a human-readable description
func (c *ControlEntryChangeNotification) String() string {
	return fmt.Sprintf("Control Type: Entry Change Notification, Change Type: %d, Previous DN: %s, Change Number: %d", c.ChangeType, c.PreviousDN, c.ChangeNumber)
}

// Encode encodes a ControlTypeEntryChangeNotification
func (c *ControlEntryChangeNotification) Encode() *ber.Packet {
	packet := ber.Encode(ber.ClassUniversal, ber.TypeConstructed, ber.TagSequence, nil, "Control")
	packet.AppendChild(ber.NewString(ber.ClassUniversal, ber.TypePrimitive, ber.TagOctetString, ControlTypeEntryChangeNotification, "Control Type ("+ControlTypeMap[ControlTypeEntryChangeNotification]+")"))
	packet.AppendChild(ber.NewBoolean(ber.ClassUniversal, ber.TypePrimitive, ber.TagBoolean, true, "Criticality"))

	p2 := ber.Encode(ber.ClassUniversal, ber.TypePrimitive, ber.TagOctetString, nil, "Control Value (Entry Change Notification)")
	seq := ber.Encode(ber.ClassUniversal, ber.TypePrimitive, ber.TagSequence, nil, "Control Value (Entry Change Notification)")
	seq.AppendChild(ber.NewInteger(ber.ClassUniversal, ber.TypePrimitive, ber.TagInteger, uint64(c.ChangeType), "Change Type"))
	if c.PreviousDN != "" {
		seq.AppendChild(ber.NewString(ber.ClassUniversal, ber.TypePrimitive, ber.TagOctetString, c.PreviousDN, "Previous DN"))
	}
	if c.ChangeNumber != 0 {
		seq.AppendChild(ber.NewInteger(ber.ClassUniversal, ber.TypePrimitive, ber.TagInteger, c.ChangeNumber, "Change Number"))
	}
	p2.AppendChild(seq)
	packet.AppendChild(p2)
	return packet
}

// FindControl returns the first control of the given type in the list, or nil
func FindControl(controls []Control, controlType string) Control {
	for _, c := range controls {
		if c.GetControlType() == controlType {
			return c
		}
	}
	return nil
}

// DecodeControl returns a control read from the given packet, or nil if no recognized control can be made
func DecodeControl(packet *ber.Packet) Control {
	var (
		ControlType = ""
		Criticality = false
		value       *ber.Packet
	)

	switch len(packet.Children) {
	case 0:
		// at least one child is required for control type
		return nil

	case 1:
		// just type, no criticality or value
		packet.Children[0].Description = "Control Type (" + ControlTypeMap[ControlType] + ")"
		ControlType = packet.Children[0].Value.(string)

	case 2:
		packet.Children[0].Description = "Control Type (" + ControlTypeMap[ControlType] + ")"
		ControlType = packet.Children[0].Value.(string)

		// Children[1] could be criticality or value (both are optional)
		// duck-type on whether this is a boolean
		if _, ok := packet.Children[1].Value.(bool); ok {
			packet.Children[1].Description = "Criticality"
			Criticality = packet.Children[1].Value.(bool)
		} else {
			packet.Children[1].Description = "Control Value"
			value = packet.Children[1]
		}

	case 3:
		packet.Children[0].Description = "Control Type (" + ControlTypeMap[ControlType] + ")"
		ControlType = packet.Children[0].Value.(string)

		packet.Children[1].Description = "Criticality"
		Criticality = packet.Children[1].Value.(bool)

		packet.Children[2].Description = "Control Value"
		value = packet.Children[2]

	default:
		// more than 3 children is invalid
		return nil
	}

	switch ControlType {
	case ControlTypeManageDsaIT:
		return NewControlManageDsaIT(Criticality)
	case ControlTypePaging:
		value.Description += " (Paging)"
		c := new(ControlPaging)
		if value.Value != nil {
			valueChildren := ber.DecodePacket(value.Data.Bytes())
			value.Data.Truncate(0)
			value.Value = nil
			value.AppendChild(valueChildren)
		}
		value = value.Children[0]
		value.Description = "Search Control Value"
		value.Children[0].Description = "Paging Size"
		value.Children[1].Description = "Cookie"
		c.PagingSize = uint32(value.Children[0].Value.(int64))
		c.Cookie = value.Children[1].Data.Bytes()
		value.Children[1].Value = c.Cookie
		return c
	case ControlTypeBeheraPasswordPolicy:
		value.Description += " (Password Policy - Behera)"
		c := NewControlBeheraPasswordPolicy()
		if value.Value != nil {
			valueChildren := ber.DecodePacket(value.Data.Bytes())
			value.Data.Truncate(0)
			value.Value = nil
			value.AppendChild(valueChildren)
		}

		sequence := value.Children[0]

		for _, child := range sequence.Children {
			if child.Tag == 0 {
				//Warning
				child := child.Children[0]
				packet := ber.DecodePacket(child.Data.Bytes())
				val, ok := packet.Value.(int64)
				if ok {
					if child.Tag == 0 {
						//timeBeforeExpiration
						c.Expire = val
						child.Value = c.Expire
					} else if child.Tag == 1 {
						//graceAuthNsRemaining
						c.Grace = val
						child.Value = c.Grace
					}
				}
			} else if child.Tag == 1 {
				// Error
				packet := ber.DecodePacket(child.Data.Bytes())
				val, ok := packet.Value.(int8)
				if !ok {
					// what to do?
					val = -1
				}
				c.Error = val
				child.Value = c.Error
				c.ErrorString = BeheraPasswordPolicyErrorMap[c.Error]
			}
		}
		return c
	case ControlTypeVChuPasswordMustChange:
		c := &ControlVChuPasswordMustChange{MustChange: true}
		return c
	case ControlTypeVChuPasswordWarning:
		c := &ControlVChuPasswordWarning{Expire: -1}
		expireStr := ber.DecodeString(value.Data.Bytes())

		expire, err := strconv.ParseInt(expireStr, 10, 64)
		if err != nil {
			return nil
		}
		c.Expire = expire
		value.Value = c.Expire

		return c
<<<<<<< HEAD
	default:
		c := new(ControlString)
		c.ControlType = ControlType
		c.Criticality = Criticality
		if value != nil {
			c.ControlValue = value.Value.(string)
		}
		return c
=======
	case ControlTypePersistentSearch:
		value.Description += " (Persistent Search)"
		c := new(ControlPersistentSearch)
		if value.Value != nil {
			valueChildren := ber.DecodePacket(value.Data.Bytes())
			value.Data.Truncate(0)
			value.Value = nil
			value.AppendChild(valueChildren)
		}
		value = value.Children[0]
		value.Description = "Persistent Search Values"
		value.Children[0].Description = "Change Types"
		value.Children[1].Description = "Changes Only"
		value.Children[2].Description = "ReturnECs"
		t := int(value.Children[0].Value.(int64))
		var ts []string
		for i, v := range pSearchTypesRev {
			if t&i != 0 {
				ts = append(ts, v)
			}
		}
		value.Children[0].Description += ": " + strings.Join(ts, ", ")
		c.ChangeTypes = t
		c.ChangesOnly = value.Children[1].Value.(bool)
		c.ReturnECs = value.Children[2].Value.(bool)
		return c
	case ControlTypeEntryChangeNotification:
		value.Description += " (Entry Change Notification)"
		c := new(ControlEntryChangeNotification)
		if value.Value != nil {
			valueChildren := ber.DecodePacket(value.Data.Bytes())
			value.Data.Truncate(0)
			value.Value = nil
			value.AppendChild(valueChildren)
		}

		seq := value.Children[0]
		for i, child := range seq.Children {
			if i == 0 {
				c.ChangeType = int(child.Value.(int64))
			} else {
				if child.Tag == 0x04 {
					c.PreviousDN = string(child.Data.Bytes())
				} else {
					c.ChangeNumber = child.Value.(int64)
				}
			}
		}
		return c

>>>>>>> 64187e8d
	}
}

// NewControlString returns a generic control
func NewControlString(controlType string, criticality bool, controlValue string) *ControlString {
	return &ControlString{
		ControlType:  controlType,
		Criticality:  criticality,
		ControlValue: controlValue,
	}
}

// NewControlPaging returns a paging control
func NewControlPaging(pagingSize uint32) *ControlPaging {
	return &ControlPaging{PagingSize: pagingSize}
}

// NewControlBeheraPasswordPolicy returns a ControlBeheraPasswordPolicy
func NewControlBeheraPasswordPolicy() *ControlBeheraPasswordPolicy {
	return &ControlBeheraPasswordPolicy{
		Expire: -1,
		Grace:  -1,
		Error:  -1,
	}
}

func encodeControls(controls []Control) *ber.Packet {
	packet := ber.Encode(ber.ClassContext, ber.TypeConstructed, 0, nil, "Controls")
	for _, control := range controls {
		packet.AppendChild(control.Encode())
	}
	return packet
}<|MERGE_RESOLUTION|>--- conflicted
+++ resolved
@@ -496,16 +496,6 @@
 		value.Value = c.Expire
 
 		return c
-<<<<<<< HEAD
-	default:
-		c := new(ControlString)
-		c.ControlType = ControlType
-		c.Criticality = Criticality
-		if value != nil {
-			c.ControlValue = value.Value.(string)
-		}
-		return c
-=======
 	case ControlTypePersistentSearch:
 		value.Description += " (Persistent Search)"
 		c := new(ControlPersistentSearch)
@@ -555,8 +545,14 @@
 			}
 		}
 		return c
-
->>>>>>> 64187e8d
+	default:
+		c := new(ControlString)
+		c.ControlType = ControlType
+		c.Criticality = Criticality
+		if value != nil {
+			c.ControlValue = value.Value.(string)
+		}
+		return c
 	}
 }
 
