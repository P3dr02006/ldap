--- conflicted
+++ resolved
@@ -13,15 +13,6 @@
 )
 
 const (
-<<<<<<< HEAD
-	ControlTypePaging                  = "1.2.840.113556.1.4.319"
-	ControlTypeBeheraPasswordPolicy    = "1.3.6.1.4.1.42.2.27.8.5.1"
-	ControlTypeVChuPasswordMustChange  = "2.16.840.1.113730.3.4.4"
-	ControlTypeVChuPasswordWarning     = "2.16.840.1.113730.3.4.5"
-	ControlTypeManageDsaIT             = "2.16.840.1.113730.3.4.2"
-	ControlTypePersistentSearch        = "2.16.840.1.113730.3.4.3"
-	ControlTypeEntryChangeNotification = "2.16.840.1.113730.3.4.7"
-=======
 	// ControlTypePaging - https://www.ietf.org/rfc/rfc2696.txt
 	ControlTypePaging = "1.2.840.113556.1.4.319"
 	// ControlTypeBeheraPasswordPolicy - https://tools.ietf.org/html/draft-behera-ldap-password-policy-10
@@ -32,7 +23,6 @@
 	ControlTypeVChuPasswordWarning = "2.16.840.1.113730.3.4.5"
 	// ControlTypeManageDsaIT - https://tools.ietf.org/html/rfc3296
 	ControlTypeManageDsaIT = "2.16.840.1.113730.3.4.2"
->>>>>>> 537128fe
 )
 
 // ControlTypeMap maps controls to text descriptions
@@ -255,27 +245,31 @@
 	return &ControlManageDsaIT{Criticality: Criticality}
 }
 
-<<<<<<< HEAD
-var PSearchTypes map[string]int = map[string]int{
+var pSearchTypes map[string]int = map[string]int{
 	"add":    1,
 	"delete": 2,
 	"modify": 4,
 	"moddn":  8,
 	"any":    15,
 }
-var PSearchTypesRev map[int]string = map[int]string{
+var pSearchTypesRev map[int]string = map[int]string{
 	1: "add",
 	2: "delete",
 	4: "modify",
 	8: "moddn",
 }
 
+// ControlPersistentSearch implements the persistent search control from
+// https://www.ietf.org/proceedings/50/I-D/ldapext-psearch-03.txt
 type ControlPersistentSearch struct {
 	ChangeTypes int
 	ChangesOnly bool
 	ReturnECs   bool
 }
 
+// NewPersistentSearchControl returns a new control, changeTypes are one
+// of "add", "delete", "modify", "moddn" or "any" (which means all of 
+// the former mentioned. An empty changeType is set to "any".
 func NewPersistentSearchControl(changeTypes []string, changesOnly bool, returnECs bool) *ControlPersistentSearch {
 	if len(changeTypes) == 0 {
 		changeTypes = []string{"add", "delete", "modify", "moddn"}
@@ -293,10 +287,12 @@
 	}
 }
 
+// GetControlType returns the OID
 func (c *ControlPersistentSearch) GetControlType() string {
 	return ControlTypePersistentSearch
 }
 
+// Encode encodes the control
 func (c *ControlPersistentSearch) Encode() *ber.Packet {
 	packet := ber.Encode(ber.ClassUniversal, ber.TypeConstructed, ber.TagSequence, nil, "Control")
 	packet.AppendChild(ber.NewString(ber.ClassUniversal, ber.TypePrimitive, ber.TagOctetString, ControlTypePersistentSearch, "Control Type ("+ControlTypeMap[ControlTypePersistentSearch]+")"))
@@ -312,6 +308,7 @@
 	return packet
 }
 
+// String returns a human-readable description
 func (c *ControlPersistentSearch) String() string {
 	var t []string
 	for i, v := range PSearchTypesRev {
@@ -322,20 +319,25 @@
 	return fmt.Sprintf("Control Type: PersistentSearch,  Change Types: [%s], Changes Only: %t, Return ECs: %t", strings.Join(t, ", "), c.ChangesOnly, c.ReturnECs)
 }
 
+// ControlEntryChangeNotification implements the entry change notification in
+// the persistent search
 type ControlEntryChangeNotification struct {
 	ChangeType   int
 	PreviousDN   string
 	ChangeNumber int64
 }
 
+// GetControlType returns the OID
 func (c *ControlEntryChangeNotification) GetControlType() string {
 	return ControlTypeEntryChangeNotification
 }
 
+// String returns a human-readable description
 func (c *ControlEntryChangeNotification) String() string {
 	return fmt.Sprintf("Control Type: Entry Change Notification, Change Type: %d, Previous DN: %s, Change Number: %d", c.ChangeType, c.PreviousDN, c.ChangeNumber)
 }
 
+// Encode encodes a ControlTypeEntryChangeNotification
 func (c *ControlEntryChangeNotification) Encode() *ber.Packet {
 	packet := ber.Encode(ber.ClassUniversal, ber.TypeConstructed, ber.TagSequence, nil, "Control")
 	packet.AppendChild(ber.NewString(ber.ClassUniversal, ber.TypePrimitive, ber.TagOctetString, ControlTypeEntryChangeNotification, "Control Type ("+ControlTypeMap[ControlTypeEntryChangeNotification]+")"))
@@ -355,9 +357,7 @@
 	return packet
 }
 
-=======
 // FindControl returns the first control of the given type in the list, or nil
->>>>>>> 537128fe
 func FindControl(controls []Control, controlType string) Control {
 	for _, c := range controls {
 		if c.GetControlType() == controlType {
