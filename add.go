//
// https://tools.ietf.org/html/rfc4511
//
// AddRequest ::= [APPLICATION 8] SEQUENCE {
//      entry           LDAPDN,
//      attributes      AttributeList }
//
// AttributeList ::= SEQUENCE OF attribute Attribute

package ldap

import (
	"errors"
	"log"

	"gopkg.in/asn1-ber.v1"
)

// Attribute represents an LDAP attribute
type Attribute struct {
<<<<<<< HEAD
	AttrType string
	AttrVals []string
=======
	// Type is the name of the LDAP attribute
	Type string
	// Vals are the LDAP attribute values
	Vals []string
>>>>>>> 537128fe
}

func (a *Attribute) encode() *ber.Packet {
	seq := ber.Encode(ber.ClassUniversal, ber.TypeConstructed, ber.TagSequence, nil, "Attribute")
<<<<<<< HEAD
	seq.AppendChild(ber.NewString(ber.ClassUniversal, ber.TypePrimitive, ber.TagOctetString, a.AttrType, "Type"))
	set := ber.Encode(ber.ClassUniversal, ber.TypeConstructed, ber.TagSet, nil, "AttributeValue")
	for _, value := range a.AttrVals {
=======
	seq.AppendChild(ber.NewString(ber.ClassUniversal, ber.TypePrimitive, ber.TagOctetString, a.Type, "Type"))
	set := ber.Encode(ber.ClassUniversal, ber.TypeConstructed, ber.TagSet, nil, "AttributeValue")
	for _, value := range a.Vals {
>>>>>>> 537128fe
		set.AppendChild(ber.NewString(ber.ClassUniversal, ber.TypePrimitive, ber.TagOctetString, value, "Vals"))
	}
	seq.AppendChild(set)
	return seq
}

// AddRequest represents an LDAP AddRequest operation
type AddRequest struct {
<<<<<<< HEAD
	DN         string
=======
	// DN identifies the entry being added
	DN string
	// Attributes list the attributes of the new entry
>>>>>>> 537128fe
	Attributes []Attribute
}

func (a AddRequest) encode() *ber.Packet {
	request := ber.Encode(ber.ClassApplication, ber.TypeConstructed, ApplicationAddRequest, nil, "Add Request")
	request.AppendChild(ber.NewString(ber.ClassUniversal, ber.TypePrimitive, ber.TagOctetString, a.DN, "DN"))
	attributes := ber.Encode(ber.ClassUniversal, ber.TypeConstructed, ber.TagSequence, nil, "Attributes")
	for _, attribute := range a.Attributes {
		attributes.AppendChild(attribute.encode())
	}
	request.AppendChild(attributes)
	return request
}

// Attribute adds an attribute with the given type and values
func (a *AddRequest) Attribute(attrType string, attrVals []string) {
<<<<<<< HEAD
	a.Attributes = append(a.Attributes, Attribute{AttrType: attrType, AttrVals: attrVals})
=======
	a.Attributes = append(a.Attributes, Attribute{Type: attrType, Vals: attrVals})
>>>>>>> 537128fe
}

// NewAddRequest returns an AddRequest for the given DN, with no attributes
func NewAddRequest(dn string) *AddRequest {
	return &AddRequest{
		DN: dn,
	}

}

// Add performs the given AddRequest
func (l *Conn) Add(addRequest *AddRequest) error {
	packet := ber.Encode(ber.ClassUniversal, ber.TypeConstructed, ber.TagSequence, nil, "LDAP Request")
	packet.AppendChild(ber.NewInteger(ber.ClassUniversal, ber.TypePrimitive, ber.TagInteger, l.nextMessageID(), "MessageID"))
	packet.AppendChild(addRequest.encode())

	l.Debug.PrintPacket(packet)

	msgCtx, err := l.sendMessage(packet)
	if err != nil {
		return err
	}
	defer l.finishMessage(msgCtx)

	l.Debug.Printf("%d: waiting for response", msgCtx.id)
	packetResponse, ok := <-msgCtx.responses
	if !ok {
		return NewError(ErrorNetwork, errors.New("ldap: response channel closed"))
	}
	packet, err = packetResponse.ReadPacket()
	l.Debug.Printf("%d: got response %p", msgCtx.id, packet)
	if err != nil {
		return err
	}

	if l.Debug {
		if err := addLDAPDescriptions(packet); err != nil {
			return err
		}
		ber.PrintPacket(packet)
	}

	if packet.Children[1].Tag == ApplicationAddResponse {
		resultCode, resultDescription := getLDAPResultCode(packet)
		if resultCode != 0 {
			return NewError(resultCode, errors.New(resultDescription))
		}
	} else {
		log.Printf("Unexpected Response: %d", packet.Children[1].Tag)
	}

	l.Debug.Printf("%d: returning", msgCtx.id)
	return nil
}<|MERGE_RESOLUTION|>--- conflicted
+++ resolved
@@ -18,28 +18,17 @@
 
 // Attribute represents an LDAP attribute
 type Attribute struct {
-<<<<<<< HEAD
-	AttrType string
-	AttrVals []string
-=======
 	// Type is the name of the LDAP attribute
 	Type string
 	// Vals are the LDAP attribute values
 	Vals []string
->>>>>>> 537128fe
 }
 
 func (a *Attribute) encode() *ber.Packet {
 	seq := ber.Encode(ber.ClassUniversal, ber.TypeConstructed, ber.TagSequence, nil, "Attribute")
-<<<<<<< HEAD
-	seq.AppendChild(ber.NewString(ber.ClassUniversal, ber.TypePrimitive, ber.TagOctetString, a.AttrType, "Type"))
-	set := ber.Encode(ber.ClassUniversal, ber.TypeConstructed, ber.TagSet, nil, "AttributeValue")
-	for _, value := range a.AttrVals {
-=======
 	seq.AppendChild(ber.NewString(ber.ClassUniversal, ber.TypePrimitive, ber.TagOctetString, a.Type, "Type"))
 	set := ber.Encode(ber.ClassUniversal, ber.TypeConstructed, ber.TagSet, nil, "AttributeValue")
 	for _, value := range a.Vals {
->>>>>>> 537128fe
 		set.AppendChild(ber.NewString(ber.ClassUniversal, ber.TypePrimitive, ber.TagOctetString, value, "Vals"))
 	}
 	seq.AppendChild(set)
@@ -48,13 +37,9 @@
 
 // AddRequest represents an LDAP AddRequest operation
 type AddRequest struct {
-<<<<<<< HEAD
-	DN         string
-=======
 	// DN identifies the entry being added
 	DN string
 	// Attributes list the attributes of the new entry
->>>>>>> 537128fe
 	Attributes []Attribute
 }
 
@@ -71,11 +56,7 @@
 
 // Attribute adds an attribute with the given type and values
 func (a *AddRequest) Attribute(attrType string, attrVals []string) {
-<<<<<<< HEAD
-	a.Attributes = append(a.Attributes, Attribute{AttrType: attrType, AttrVals: attrVals})
-=======
 	a.Attributes = append(a.Attributes, Attribute{Type: attrType, Vals: attrVals})
->>>>>>> 537128fe
 }
 
 // NewAddRequest returns an AddRequest for the given DN, with no attributes
